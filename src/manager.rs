--- conflicted
+++ resolved
@@ -318,7 +318,6 @@
 
                 let mut timeslot = 0;
                 loop {
-<<<<<<< HEAD
                     match network
                         .request_blocks(BlocksRequest {
                             block_height: timeslot,
@@ -326,10 +325,8 @@
                         .await
                     {
                         Ok(BlocksResponse { blocks }) => {
-=======
                     match network.request_blocks(timeslot).await {
                         Ok(blocks) => {
->>>>>>> 9dc10a8f
                             let mut ledger = ledger.lock().await;
                             // TODO: this is mainly for testing, later this will be replaced by state chain sync
                             // so there is no need for validating the block or timestamp

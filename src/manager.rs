use crate::block::Block;
use crate::console::AppState;
use crate::farmer::{FarmerMessage, Solution};
use crate::ledger::Ledger;
use crate::network::messages::{
    BlocksRequest, BlocksResponse, GossipMessage, RequestMessage, ResponseMessage,
};
use crate::network::{Network, NodeType};
use crate::plot::Plot;
use crate::state::StateBundle;
use crate::timer::EpochTracker;
use crate::transaction::Transaction;
use crate::{
<<<<<<< HEAD
    timer, ContentId, CONSOLE, MIN_CONNECTED_PEERS, PLOT_SIZE, TIMESLOTS_PER_EPOCH,
    TIMESLOT_DURATION,
=======
    timer, ContentId, CHALLENGE_LOOKBACK_EPOCHS, CONSOLE, MIN_PEERS, PLOT_SIZE,
    TIMESLOTS_PER_EPOCH, TIMESLOT_DURATION,
>>>>>>> d6749436
};
use async_std::sync::{Receiver, Sender};
use async_std::task;
use futures::lock::Mutex;
use log::*;
use std::fmt;
use std::fmt::Display;
use std::sync::Arc;
use std::time::{Duration, SystemTime, UNIX_EPOCH};

pub enum ProtocolMessage {
    /// Solver sends a set of solutions back to main for application
    BlockSolutions {
        solutions: Vec<Solution>,
    },
    StateBundle {
        state_bundle: StateBundle,
    },
}

impl Display for ProtocolMessage {
    fn fmt(&self, f: &mut fmt::Formatter<'_>) -> fmt::Result {
        write!(
            f,
            "{}",
            match self {
                Self::BlockSolutions { .. } => "BlockSolutions",
                Self::StateBundle { .. } => "StateBundle",
            }
        )
    }
}

pub type SharedLedger = Arc<Mutex<Ledger>>;

// TODO: start the timer once
/// start the timer after syncing the ledger
pub fn start_timer(
    timer_to_farmer_tx: Sender<FarmerMessage>,
    is_farming: bool,
    epoch_tracker: EpochTracker,
    genesis_timestamp: u64,
    next_timeslot: u64,
    ledger: SharedLedger,
) {
    async_std::task::spawn(timer::run(
        timer_to_farmer_tx,
        epoch_tracker,
        is_farming,
        genesis_timestamp,
        next_timeslot,
        ledger,
    ));
}

/// Starts the manager process, a broker loop that acts as the central async message hub for the node
pub async fn run(
    node_type: NodeType,
    ledger: Ledger,
    any_to_main_rx: Receiver<ProtocolMessage>,
    network: Network,
    state_sender: crossbeam_channel::Sender<AppState>,
    timer_to_farmer_tx: Sender<FarmerMessage>,
    epoch_tracker: EpochTracker,
    plot_option: Option<Plot>,
) {
    let ledger: SharedLedger = Arc::new(Mutex::new(ledger));
    {
        let network = network.clone();
        let ledger = Arc::clone(&ledger);

        async_std::task::spawn(async move {
            let gossip_receiver = network.get_gossip_receiver().unwrap();
            while let Ok((peer_addr, message)) = gossip_receiver.recv().await {
                match message {
                    GossipMessage::BlockProposal { block } => {
                        info!("Received a new block via gossip");
                        let mut locked_ledger = ledger.lock().await;

                        if locked_ledger.validate_block_from_gossip(&block).await {
                            network
                                .regossip(
                                    &peer_addr,
                                    GossipMessage::BlockProposal {
                                        block: block.clone(),
                                    },
                                )
                                .await;

                            if block.content.parent_id.is_some() {
                                // stage the proposer block
                                locked_ledger.stage_proposer_block(&block).await;

                                // stage any cached children
                                locked_ledger
                                    .stage_cached_children(block.content.get_id())
                                    .await;
                            } else {
                                // stage the tx block
                                locked_ledger.stage_tx_block(&block).await;
                            }
                        }
                    }
                    GossipMessage::TxProposal { tx } => {
                        let tx_id = tx.get_id();
                        let mut locked_ledger = ledger.lock().await;

                        // check to see if we already have the tx
                        if locked_ledger.txs.contains_key(&tx_id) {
                            warn!("Received a duplicate tx via gossip, ignoring");
                            continue;
                        }

                        // only validate and gossip if synced
                        if locked_ledger.timer_is_running {
                            // validate the tx
                            let from_account_state = locked_ledger.balances.get(&tx.from_address);
                            // TODO: validate without account state
                            if !tx.is_valid(from_account_state) {
                                warn!("Received an invalid tx via gossip, ignoring");
                                continue;
                            }

                            // re-gossip transaction
                            network
                                .regossip(&peer_addr, GossipMessage::TxProposal { tx: tx.clone() })
                                .await;
                        }

                        // add to tx database and mempool
                        locked_ledger.txs.insert(tx_id, Transaction::Credit(tx));

                        if locked_ledger.unknown_tx_ids.contains(&tx_id) {
                            locked_ledger.unknown_tx_ids.remove(&tx_id);
                        } else {
                            locked_ledger.unclaimed_tx_ids.insert(tx_id);
                        }
                    }
                }
            }
        });
    }

    {
        let network = network.clone();
        let ledger = Arc::clone(&ledger);

        async_std::task::spawn(async move {
            let requests_receiver = network.get_requests_receiver().unwrap();
            while let Ok((message, response_sender)) = requests_receiver.recv().await {
                let ledger = Arc::clone(&ledger);

                async_std::task::spawn(async move {
                    match message {
                        RequestMessage::Blocks(BlocksRequest { timeslot }) => {
                            // TODO: check to make sure that the requested timeslot is not ahead of local timeslot
                            let locked_ledger = ledger.lock().await;
                            let blocks = locked_ledger.get_blocks_by_timeslot(timeslot);
                            let transactions = locked_ledger.get_txs_for_sync(&blocks);

                            drop(
                                response_sender.send(ResponseMessage::Blocks(BlocksResponse {
                                    blocks,
                                    transactions,
                                })),
                            );
                        }
                    }
                });
            }
        });
    }

    let protocol_listener = async {
        info!("Main protocol loop is running...");

        // if gateway init the genesis block set and then start the timer
        if node_type == NodeType::Gateway {
            // set genesis time
            let genesis_timestamp = SystemTime::now()
                .duration_since(UNIX_EPOCH)
                .expect("Time went backwards")
                .as_millis() as u64;

            // start the timer
            start_timer(
                timer_to_farmer_tx.clone(),
                true,
                epoch_tracker.clone(),
                genesis_timestamp,
                1,
                Arc::clone(&ledger),
            );

            {
                let mut locked_ledger = ledger.lock().await;
                locked_ledger.timer_is_running = true;
                locked_ledger.genesis_timestamp = genesis_timestamp;
                locked_ledger.current_timeslot = 0;
            }

            // how to send the genesis timestamp to new nodes? ledger.stage_proposer_block
        }

        loop {
            match any_to_main_rx.recv().await {
                Ok(message) => match message {
                    ProtocolMessage::BlockSolutions { solutions } => {
                        if !solutions.is_empty() {
                            let mut content_ids: Vec<ContentId> = Vec::new();
                            for solution in solutions.into_iter() {
                                let block = ledger
                                    .lock()
                                    .await
                                    .create_and_apply_local_block(solution, content_ids.clone())
                                    .await;
                                network
                                    .gossip(GossipMessage::BlockProposal {
                                        block: block.clone(),
                                    })
                                    .await;

                                info!("Gossiping a new valid block to all peers");

                                if block.content.parent_id.is_some() {
                                    ledger.lock().await.stage_proposer_block(&block).await;
                                    content_ids.push(block.content.get_id());
                                } else {
                                    ledger.lock().await.stage_tx_block(&block).await;
                                }
                            }
                        }
                    }
                    ProtocolMessage::StateBundle { state_bundle } => {
                        if plot_option.is_some() {
                            // TODO: only plot pieces that evict other pieces
                            // plot each piece
                        }
                    }
                },
                Err(error) => {
                    error!("Error in protocol messages handling: {}", error);
                }
            }
        }
    };

    let protocol_startup = async {
        info!("Calling protocol startup");

        match node_type {
            NodeType::Gateway => {
                // send genesis challenge to solver
                // this will start an eval loop = solve -> create block -> gossip -> solve ...
                info!("Starting new gateway node from genesis");
            }
            NodeType::Peer | NodeType::Farmer => {
                info!("New peer starting ledger sync with genesis gateway");

                let is_farming = matches!(node_type, NodeType::Gateway | NodeType::Farmer);

                let mut timeslot: u64 = 0;
                loop {
                    info!("Requesting blocks for timeslot {} during sync", timeslot);
                    match network.request_blocks(timeslot).await {
                        Ok(bundle) => {
                            let mut locked_ledger = ledger.lock().await;

                            for tx in bundle.1.iter() {
                                let tx_id = tx.get_id();

                                // check to see if we already have the tx
                                if locked_ledger.txs.contains_key(&tx_id) {
                                    warn!("Received a duplicate tx via gossip, ignoring");
                                    continue;
                                }

                                // TODO: tx should be validated internally only

                                // add to tx database and mempool
                                locked_ledger
                                    .txs
                                    .insert(tx_id, Transaction::Credit(tx.clone()));

                                if locked_ledger.unknown_tx_ids.contains(&tx_id) {
                                    locked_ledger.unknown_tx_ids.remove(&tx_id);
                                } else {
                                    locked_ledger.unclaimed_tx_ids.insert(tx_id);
                                }
                            }

                            for block in bundle.0.iter() {
                                if timeslot == 0 {
                                    // start the timer from genesis time
                                    // TODO: start timer at node init once we have canonical genesis time
                                }

                                // validate the block
                                if !locked_ledger
                                    .validate_block_from_sync(&block, timeslot)
                                    .await
                                {
                                    // TODO: start over with a different peer
                                }

                                // stage the block
                                if block.content.parent_id.is_some() {
                                    locked_ledger.stage_proposer_block(&block).await;
                                } else {
                                    locked_ledger.stage_tx_block(&block).await;
                                }
                            }

                            let next_timeslot_arrival_time = Duration::from_millis(
                                ((timeslot + 1) * TIMESLOT_DURATION)
                                    + locked_ledger.genesis_timestamp as u64,
                            );

                            let time_now = SystemTime::now()
                                .duration_since(UNIX_EPOCH)
                                .expect("Time went backwards");

                            // check if we have arrived at the next timeslot
                            if next_timeslot_arrival_time < time_now {
                                // increment the epoch on boundary
                                if (timeslot + 1) % TIMESLOTS_PER_EPOCH as u64 == 0 {
                                    // create new epoch
                                    let current_epoch = epoch_tracker.advance_epoch().await;

                                    debug!(
                                        "Closed randomness for epoch {} during sync",
                                        current_epoch - 1
                                    );

                                    debug!(
                                        "Created a new empty epoch during sync blocks for index {}",
                                        current_epoch
                                    );
                                }

                                // increment the timeslot
                                timeslot += 1;
                            } else {
                                info!("Reached the current timeslot during sync, applying any cached gossip and starting the timer");

                                locked_ledger.timer_is_running = true;
                                locked_ledger.current_timeslot = timeslot - 1;

                                // start the timer
                                info!("Starting the timer from genesis time");
                                start_timer(
                                    timer_to_farmer_tx.clone(),
                                    is_farming,
                                    epoch_tracker.clone(),
                                    locked_ledger.genesis_timestamp,
                                    timeslot,
                                    Arc::clone(&ledger),
                                );

                                // apply any proposer blocks from cached gossip
                                for block in bundle.0.iter() {
                                    locked_ledger
                                        .stage_cached_children(block.content.get_id())
                                        .await;
                                }

                                // apply any cached tx block from gossip
                                let cached_tx_blocks: Vec<(ContentId, Block)> = locked_ledger
                                    .cached_tx_blocks_by_content_id
                                    .drain()
                                    .collect();

                                for (content_id, tx_block) in cached_tx_blocks.iter() {
                                    if !locked_ledger.metablocks.contains_content_id(content_id) {
                                        if locked_ledger.validate_block_from_cache(tx_block).await {
                                            locked_ledger.stage_tx_block(tx_block).await;
                                        }
                                    }
                                }

                                break;
                            }
                        }
                        Err(error) => {
                            // TODO: Not panic, retry
                            panic!(
                                "Failed to request blocks for timeslot {}: {:?}",
                                timeslot, error
                            );
                        }
                    }
                }
            }
        };

        // send state update requests in a loop to network
        if CONSOLE {
            loop {
                let mut state = network.get_state().await;
                state.node_type = node_type.to_string();
                state.peers = state.peers + "/" + &MIN_PEERS.to_string()[..];
                state.blocks = "TODO".to_string();
                state.pieces = match node_type {
                    NodeType::Gateway => PLOT_SIZE.to_string(),
                    NodeType::Farmer => PLOT_SIZE.to_string(),
                    NodeType::Peer => 0.to_string(),
                };
                state_sender.send(state).unwrap();

                task::sleep(Duration::from_millis(1000)).await;
            }
        }
    };

    futures::join!(protocol_listener, protocol_startup);
}<|MERGE_RESOLUTION|>--- conflicted
+++ resolved
@@ -11,13 +11,7 @@
 use crate::timer::EpochTracker;
 use crate::transaction::Transaction;
 use crate::{
-<<<<<<< HEAD
-    timer, ContentId, CONSOLE, MIN_CONNECTED_PEERS, PLOT_SIZE, TIMESLOTS_PER_EPOCH,
-    TIMESLOT_DURATION,
-=======
-    timer, ContentId, CHALLENGE_LOOKBACK_EPOCHS, CONSOLE, MIN_PEERS, PLOT_SIZE,
-    TIMESLOTS_PER_EPOCH, TIMESLOT_DURATION,
->>>>>>> d6749436
+    timer, ContentId, CONSOLE, MIN_PEERS, PLOT_SIZE, TIMESLOTS_PER_EPOCH, TIMESLOT_DURATION,
 };
 use async_std::sync::{Receiver, Sender};
 use async_std::task;

--- conflicted
+++ resolved
@@ -11,22 +11,13 @@
 use subspace_core_rust::farmer::FarmerMessage;
 use subspace_core_rust::ledger::Ledger;
 use subspace_core_rust::manager::ProtocolMessage;
-<<<<<<< HEAD
-use subspace_core_rust::network::{Network, NodeType};
+use subspace_core_rust::network::{NodeType, StartupNetwork};
 use subspace_core_rust::plot::Plot;
 use subspace_core_rust::pseudo_wallet::Wallet;
 use subspace_core_rust::timer::EpochTracker;
 use subspace_core_rust::{
-    console, farmer, manager, plotter, rpc, state, CONSOLE, DEV_GATEWAY_ADDR,
-    MAINTAIN_PEERS_INTERVAL, MAX_CONNECTED_PEERS, MAX_PEERS, MIN_CONNECTED_PEERS, MIN_PEERS,
-=======
-use subspace_core_rust::network::{NodeType, StartupNetwork};
-use subspace_core_rust::pseudo_wallet::Wallet;
-use subspace_core_rust::timer::EpochTracker;
-use subspace_core_rust::{
-    console, crypto, farmer, manager, network, plotter, rpc, BLOCK_LIST_SIZE, CONSOLE,
+    console, crypto, farmer, manager, network, plotter, rpc, state, BLOCK_LIST_SIZE, CONSOLE,
     DEV_GATEWAY_ADDR, MAINTAIN_PEERS_INTERVAL, MAX_CONTACTS, MAX_PEERS, MIN_CONTACTS, MIN_PEERS,
->>>>>>> d6749436
 };
 use tui_logger::{init_logger, set_default_level};
 
@@ -152,7 +143,6 @@
     // create the state
     let mut state = state::State::new(state_to_plotter_tx);
 
-<<<<<<< HEAD
     // optionally create the plot
     let plot_option: Option<Plot> = match node_type {
         NodeType::Gateway => {
@@ -173,10 +163,8 @@
     let ledger = Ledger::new(keys, epoch_tracker.clone(), state);
 
     // create the network
-    let network_fut = Network::new(
-=======
+
     let startup_network_fut = StartupNetwork::new(
->>>>>>> d6749436
         node_id,
         if node_type == NodeType::Gateway {
             DEV_GATEWAY_ADDR.parse().unwrap()
@@ -191,13 +179,9 @@
         MAINTAIN_PEERS_INTERVAL,
         network::create_backoff,
     );
-<<<<<<< HEAD
-    let network = network_fut.await.unwrap();
 
     // initiate outbound netowrk connections
-=======
     let startup_network = startup_network_fut.await.unwrap();
->>>>>>> d6749436
     if node_type != NodeType::Gateway {
         info!("Connecting to gateway node");
 

use crate::timer::Epoch;
use crate::{
    ProofId, CHALLENGE_LOOKBACK_EPOCHS, EPOCHS_PER_EON, EPOCH_CLOSE_WAIT_TIME, PIECE_SIZE,
    SOLUTION_RANGE_LOOKBACK_EONS, TIMESLOTS_PER_EPOCH,
};
use async_std::sync::Mutex;
use log::*;
use std::collections::HashMap;
use std::sync::Arc;

#[derive(Default)]
struct Inner {
    current_epoch: u64,
    epochs: HashMap<u64, Epoch>,
    // TODO: Pruning, probably replace with VecDeque
    /// Solution range for an eon (computed from lookback eon when it was closed)
    eon_to_solution_range: HashMap<u64, u64>,
}

impl Inner {
    fn fill_initial_solution_range(&mut self, solution_range: u64) {
        for eon_index in 0..SOLUTION_RANGE_LOOKBACK_EONS {
            self.eon_to_solution_range.insert(eon_index, solution_range);
        }
    }

    fn advance_epoch(&mut self) -> u64 {
        if self.epochs.is_empty() {
            self.current_epoch = 0;
        } else {
            self.current_epoch += 1;
        }

        // Create new epoch
        let current_epoch = self.current_epoch;
        let current_eon_index = current_epoch / EPOCHS_PER_EON;
        // Get solution range of lookback eon (fallback to eon 0 if necessary in case of first few eons)
        let solution_range = *self
            .eon_to_solution_range
            .get(
                &current_eon_index
                    .checked_sub(SOLUTION_RANGE_LOOKBACK_EONS)
                    .unwrap_or(0),
            )
            .expect("No solution range for lookback eon, this should never happen");

        self.epochs
            .insert(current_epoch, Epoch::new(current_epoch, solution_range));

        // Close epoch at lookback offset if it exists
        if current_epoch >= EPOCH_CLOSE_WAIT_TIME {
            let close_epoch_index = current_epoch - EPOCH_CLOSE_WAIT_TIME;
            let epoch = self.epochs.get_mut(&close_epoch_index).unwrap();

            epoch.close();

            debug!(
                "Closed epoch with index {}, randomness is {}",
                current_epoch - EPOCH_CLOSE_WAIT_TIME,
                &hex::encode(epoch.randomness)[0..8]
            );
        }

        // Close an eon
        if current_epoch >= EPOCHS_PER_EON * SOLUTION_RANGE_LOOKBACK_EONS
            && current_epoch % EPOCHS_PER_EON == 0
        {
            let lookback_eon_start_epoch_index =
                current_epoch - EPOCHS_PER_EON * SOLUTION_RANGE_LOOKBACK_EONS;
            let lookback_eon_index = lookback_eon_start_epoch_index / EPOCHS_PER_EON;

            let last_closed_epoch_index = current_epoch - EPOCH_CLOSE_WAIT_TIME;
            // Sum up block count from all epochs starting with lookback eon and til last closed
            // epoch
            let block_count = (lookback_eon_start_epoch_index..=last_closed_epoch_index)
                .map(|epoch_index| self.epochs.get(&epoch_index).unwrap().get_block_count())
                .sum::<u64>();
            // Get solution range of the lookback eon (fallback to eon 0 if necessary in case of
            // first few eons)
            let lookback_solution_range = *self
                .eon_to_solution_range
                .get(&lookback_eon_index)
                .expect("No solution range for current eon, this should never happen");
            // Re-adjust previous solution range based on new block count
            let solution_range = if block_count > 0 {
<<<<<<< HEAD
                // let solution_range = (lookback_solution_range as f64 / block_count as f64
                //     * (TIMESLOTS_PER_EPOCH * EPOCHS_PER_EON) as f64)
                //     .round() as u64;

                let solution_range = (lookback_solution_range as f64
                    * ((TIMESLOTS_PER_EPOCH * EPOCHS_PER_EON) as f64 / block_count as f64))
=======
                let new_solution_range = (lookback_solution_range as f64 / block_count as f64
                    * (TIMESLOTS_PER_EPOCH
                        * (last_closed_epoch_index - lookback_eon_start_epoch_index + 1))
                        as f64)
>>>>>>> 9dc10a8f
                    .round() as u64;

                // Apply 10% of the change to lookback solution range
                let solution_range = lookback_solution_range as i64
                    + (new_solution_range as i64 - lookback_solution_range as i64) / 100 * 10;

                // Should divide by 2 without remainder
                solution_range as u64 / 2 * 2
            } else {
                lookback_solution_range
            };

            self.eon_to_solution_range.insert(
                lookback_eon_index + SOLUTION_RANGE_LOOKBACK_EONS,
                solution_range,
            );

            let bytes_pledged = (u64::MAX / lookback_solution_range) * PIECE_SIZE as u64;

            info!(
                "Closed an eon, block count is {}, used solution range {}, new solution range is {}, ~{}MiB bytes pledged",
                block_count,
                lookback_solution_range,
                solution_range,
                bytes_pledged / 1024 / 1024,
            );
        }

        current_epoch
    }
}

#[derive(Clone)]
pub struct EpochTracker {
    inner: Arc<Mutex<Inner>>,
}

impl EpochTracker {
    pub fn new() -> Self {
        Self {
            inner: Arc::default(),
        }
    }

    pub fn new_genesis(initial_solution_range: u64) -> Self {
        let mut inner = Inner::default();

        inner.fill_initial_solution_range(initial_solution_range);

        Self {
            inner: Arc::new(Mutex::new(inner)),
        }
    }

    pub(super) async fn get_current_epoch(&self) -> u64 {
        self.inner.lock().await.current_epoch
    }

    pub async fn get_epoch(&self, epoch_index: u64) -> Epoch {
        self.inner
            .lock()
            .await
            .epochs
            .get(&epoch_index)
            .unwrap()
            .clone()
    }

    pub async fn get_lookback_epoch(&self, epoch_index: u64) -> Epoch {
        self.get_epoch(epoch_index - CHALLENGE_LOOKBACK_EPOCHS)
            .await
    }

    /// Move to the next epoch
    ///
    /// Returns current epoch index
    pub async fn advance_epoch(&self) -> u64 {
        self.inner.lock().await.advance_epoch()
    }

    /// Returns `true` in case no blocks for this timeslot existed before
    pub async fn add_block_to_epoch(
        &self,
        epoch_index: u64,
        timeslot: u64,
        proof_id: ProofId,
        solution_range: u64,
    ) {
        let mut inner = self.inner.lock().await;

        if inner.eon_to_solution_range.is_empty() {
            inner.fill_initial_solution_range(solution_range);
            // Create the initial epoch
            inner.advance_epoch();
        }

        inner
            .epochs
            .get_mut(&epoch_index)
            .unwrap()
            .add_block_to_timeslot(timeslot, proof_id);
    }
}<|MERGE_RESOLUTION|>--- conflicted
+++ resolved
@@ -83,19 +83,10 @@
                 .expect("No solution range for current eon, this should never happen");
             // Re-adjust previous solution range based on new block count
             let solution_range = if block_count > 0 {
-<<<<<<< HEAD
-                // let solution_range = (lookback_solution_range as f64 / block_count as f64
-                //     * (TIMESLOTS_PER_EPOCH * EPOCHS_PER_EON) as f64)
-                //     .round() as u64;
-
-                let solution_range = (lookback_solution_range as f64
-                    * ((TIMESLOTS_PER_EPOCH * EPOCHS_PER_EON) as f64 / block_count as f64))
-=======
                 let new_solution_range = (lookback_solution_range as f64 / block_count as f64
                     * (TIMESLOTS_PER_EPOCH
                         * (last_closed_epoch_index - lookback_eon_start_epoch_index + 1))
                         as f64)
->>>>>>> 9dc10a8f
                     .round() as u64;
 
                 // Apply 10% of the change to lookback solution range

use crate::timer::Epoch;
use crate::{
<<<<<<< HEAD
    BlockId, CHALLENGE_LOOKBACK_EPOCHS, EPOCHS_PER_EON, EPOCH_CLOSE_WAIT_TIME, PIECE_SIZE,
=======
    BlockId, ProofId, CHALLENGE_LOOKBACK_EPOCHS, EPOCHS_PER_EON, EPOCH_CLOSE_WAIT_TIME, PIECE_SIZE,
>>>>>>> 45bcb554
    SOLUTION_RANGE_LOOKBACK_EONS, TIMESLOTS_PER_EPOCH,
};
use async_std::sync::Mutex;
use log::*;
use std::collections::HashMap;
use std::sync::Arc;

#[derive(Default)]
struct Inner {
    current_epoch: u64,
    epochs: HashMap<u64, Epoch>,
    // TODO: Pruning, probably replace with VecDeque
    /// Solution range for an eon (computed from lookback eon when it was closed)
    eon_to_solution_range: HashMap<u64, u64>,
}

impl Inner {
    fn fill_initial_solution_range(&mut self, solution_range: u64) {
        for eon_index in 0..SOLUTION_RANGE_LOOKBACK_EONS {
            self.eon_to_solution_range.insert(eon_index, solution_range);
        }
    }

    fn advance_epoch(&mut self) -> u64 {
        if self.epochs.is_empty() {
            self.current_epoch = 0;
        } else {
            self.current_epoch += 1;
        }

        // Create new epoch
        let current_epoch = self.current_epoch;
        let current_eon_index = current_epoch / EPOCHS_PER_EON;
        // Get solution range of lookback eon (fallback to eon 0 if necessary in case of first few eons)
        let solution_range = *self
            .eon_to_solution_range
            .get(
                &current_eon_index
                    .checked_sub(SOLUTION_RANGE_LOOKBACK_EONS)
                    .unwrap_or(0),
            )
            .expect("No solution range for lookback eon, this should never happen");

        self.epochs
            .insert(current_epoch, Epoch::new(current_epoch, solution_range));

        // Close epoch at lookback offset if it exists
        if current_epoch >= EPOCH_CLOSE_WAIT_TIME {
            let close_epoch_index = current_epoch - EPOCH_CLOSE_WAIT_TIME;
            let epoch = self.epochs.get_mut(&close_epoch_index).unwrap();

            epoch.close();

            debug!(
                "Closed epoch with index {}, randomness is {}",
                current_epoch - EPOCH_CLOSE_WAIT_TIME,
                &hex::encode(epoch.randomness)[0..8]
            );
        }

        // Close an eon
        if current_epoch >= EPOCHS_PER_EON * SOLUTION_RANGE_LOOKBACK_EONS
            && current_epoch % EPOCHS_PER_EON == 0
        {
            let lookback_eon_start_epoch_index =
                current_epoch - EPOCHS_PER_EON * SOLUTION_RANGE_LOOKBACK_EONS;
            let lookback_eon_index = lookback_eon_start_epoch_index / EPOCHS_PER_EON;
            // Sum up block count from all epochs in a lookback eon
            let block_count = (lookback_eon_start_epoch_index..)
                .take(EPOCHS_PER_EON as usize)
                .map(|epoch_index| self.epochs.get(&epoch_index).unwrap().get_block_count())
                .sum::<u64>();
            // Get solution range of the previous eon (fallback to eon 0 if necessary in case of first
            // few eons)
            let lookback_solution_range = *self
                .eon_to_solution_range
                .get(&lookback_eon_index)
                .expect("No solution range for current eon, this should never happen");
            // Re-adjust previous solution range based on new block count
            let solution_range = if block_count > 0 {
                let solution_range = (lookback_solution_range as f64 / block_count as f64
                    * (TIMESLOTS_PER_EPOCH * EPOCHS_PER_EON) as f64)
                    .round() as u64;

                // Should divide by 2 without remainder
                solution_range / 2 * 2
            } else {
                lookback_solution_range
            };

            // TODO: change to back to solution range to make dynamic
            self.eon_to_solution_range.insert(
                lookback_eon_index + SOLUTION_RANGE_LOOKBACK_EONS,
                lookback_solution_range,
            );

            let bytes_pledged = (u64::MAX / lookback_solution_range) * PIECE_SIZE as u64;

            info!(
                "Closed an eon, block count is {}, used solution range {}, new solution range is {}, ~{}MiB bytes pledged",
                block_count,
                lookback_solution_range,
                solution_range,
                bytes_pledged / 1024 / 1024,
            );
        }

        current_epoch
    }
}

#[derive(Clone)]
pub struct EpochTracker {
    inner: Arc<Mutex<Inner>>,
}

impl EpochTracker {
    pub fn new() -> Self {
        Self {
            inner: Arc::default(),
        }
    }

    pub fn new_genesis(initial_solution_range: u64) -> Self {
        let mut inner = Inner::default();

        inner.fill_initial_solution_range(initial_solution_range);

        Self {
            inner: Arc::new(Mutex::new(inner)),
        }
    }

    pub(super) async fn get_current_epoch(&self) -> u64 {
        self.inner.lock().await.current_epoch
    }

    pub async fn get_epoch(&self, epoch_index: u64) -> Epoch {
        self.inner
            .lock()
            .await
            .epochs
            .get(&epoch_index)
            .unwrap()
            .clone()
    }

    pub async fn get_lookback_epoch(&self, epoch_index: u64) -> Epoch {
        self.get_epoch(epoch_index - CHALLENGE_LOOKBACK_EPOCHS)
            .await
    }

    /// Move to the next epoch
    ///
    /// Returns current epoch index
    pub async fn advance_epoch(&self) -> u64 {
        self.inner.lock().await.advance_epoch()
    }

    /// Returns `true` in case no blocks for this timeslot existed before
    pub async fn add_block_to_epoch(
        &self,
        epoch_index: u64,
        timeslot: u64,
        block_id: BlockId,
<<<<<<< HEAD
        // distance_from_challenge: u64,
=======
>>>>>>> 45bcb554
        solution_range: u64,
    ) {
        let mut inner = self.inner.lock().await;

        if inner.eon_to_solution_range.is_empty() {
            inner.fill_initial_solution_range(solution_range);
            // Create the initial epoch
            inner.advance_epoch();
        }

        inner
            .epochs
            .get_mut(&epoch_index)
            .unwrap()
            .add_block_to_timeslot(timeslot, block_id);
    }
}<|MERGE_RESOLUTION|>--- conflicted
+++ resolved
@@ -1,10 +1,6 @@
 use crate::timer::Epoch;
 use crate::{
-<<<<<<< HEAD
     BlockId, CHALLENGE_LOOKBACK_EPOCHS, EPOCHS_PER_EON, EPOCH_CLOSE_WAIT_TIME, PIECE_SIZE,
-=======
-    BlockId, ProofId, CHALLENGE_LOOKBACK_EPOCHS, EPOCHS_PER_EON, EPOCH_CLOSE_WAIT_TIME, PIECE_SIZE,
->>>>>>> 45bcb554
     SOLUTION_RANGE_LOOKBACK_EONS, TIMESLOTS_PER_EPOCH,
 };
 use async_std::sync::Mutex;
@@ -85,8 +81,12 @@
                 .expect("No solution range for current eon, this should never happen");
             // Re-adjust previous solution range based on new block count
             let solution_range = if block_count > 0 {
-                let solution_range = (lookback_solution_range as f64 / block_count as f64
-                    * (TIMESLOTS_PER_EPOCH * EPOCHS_PER_EON) as f64)
+                // let solution_range = (lookback_solution_range as f64 / block_count as f64
+                //     * (TIMESLOTS_PER_EPOCH * EPOCHS_PER_EON) as f64)
+                //     .round() as u64;
+
+                let solution_range = (lookback_solution_range as f64
+                    * ((TIMESLOTS_PER_EPOCH * EPOCHS_PER_EON) as f64 / block_count as f64))
                     .round() as u64;
 
                 // Should divide by 2 without remainder
@@ -170,10 +170,7 @@
         epoch_index: u64,
         timeslot: u64,
         block_id: BlockId,
-<<<<<<< HEAD
         // distance_from_challenge: u64,
-=======
->>>>>>> 45bcb554
         solution_range: u64,
     ) {
         let mut inner = self.inner.lock().await;
